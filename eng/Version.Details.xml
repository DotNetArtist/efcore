<?xml version="1.0" encoding="utf-8"?>
<Dependencies>
  <ProductDependencies>
    <Dependency Name="Microsoft.CSharp" Version="5.0.0-alpha1.19409.9" CoherentParentDependency="Microsoft.NETCore.App.Runtime.win-x64">
      <Uri>https://github.com/dotnet/corefx</Uri>
      <Sha>ba8156d2f0d206655caf0713f6bed0265f48f098</Sha>
    </Dependency>
<<<<<<< HEAD
    <Dependency Name="Microsoft.DotNet.PlatformAbstractions" Version="3.0.0-rc1-19425-03" CoherentParentDependency="Microsoft.Extensions.Logging">
      <Uri>https://github.com/dotnet/core-setup</Uri>
      <Sha>6ae8b3864351bf40a6d85b2ec18064c915fd8aca</Sha>
    </Dependency>
    <Dependency Name="Microsoft.Extensions.Caching.Memory" Version="3.0.0-rc1.19426.4">
      <Uri>https://github.com/aspnet/Extensions</Uri>
      <Sha>bd504e0a38d84b9ca69489f6bded688a529c9589</Sha>
    </Dependency>
    <Dependency Name="Microsoft.Extensions.Configuration.EnvironmentVariables" Version="3.0.0-rc1.19426.4">
      <Uri>https://github.com/aspnet/Extensions</Uri>
      <Sha>bd504e0a38d84b9ca69489f6bded688a529c9589</Sha>
    </Dependency>
    <Dependency Name="Microsoft.Extensions.Configuration.Json" Version="3.0.0-rc1.19426.4">
      <Uri>https://github.com/aspnet/Extensions</Uri>
      <Sha>bd504e0a38d84b9ca69489f6bded688a529c9589</Sha>
    </Dependency>
    <Dependency Name="Microsoft.Extensions.Configuration" Version="3.0.0-rc1.19426.4">
      <Uri>https://github.com/aspnet/Extensions</Uri>
      <Sha>bd504e0a38d84b9ca69489f6bded688a529c9589</Sha>
    </Dependency>
    <Dependency Name="Microsoft.Extensions.DependencyInjection" Version="3.0.0-rc1.19426.4">
      <Uri>https://github.com/aspnet/Extensions</Uri>
      <Sha>bd504e0a38d84b9ca69489f6bded688a529c9589</Sha>
    </Dependency>
    <Dependency Name="Microsoft.Extensions.DependencyModel" Version="3.0.0-rc1-19425-03" CoherentParentDependency="Microsoft.Extensions.Logging">
      <Uri>https://github.com/dotnet/core-setup</Uri>
      <Sha>6ae8b3864351bf40a6d85b2ec18064c915fd8aca</Sha>
    </Dependency>
    <Dependency Name="Microsoft.Extensions.HostFactoryResolver.Sources" Version="3.0.0-rc1.19426.4">
      <Uri>https://github.com/aspnet/Extensions</Uri>
      <Sha>bd504e0a38d84b9ca69489f6bded688a529c9589</Sha>
    </Dependency>
    <Dependency Name="Microsoft.Extensions.Logging" Version="3.0.0-rc1.19426.4">
      <Uri>https://github.com/aspnet/Extensions</Uri>
      <Sha>bd504e0a38d84b9ca69489f6bded688a529c9589</Sha>
    </Dependency>
    <Dependency Name="Microsoft.NETCore.App.Ref" Version="3.0.0-rc1-19425-03" CoherentParentDependency="Microsoft.Extensions.Logging">
      <Uri>https://github.com/dotnet/core-setup</Uri>
      <Sha>6ae8b3864351bf40a6d85b2ec18064c915fd8aca</Sha>
    </Dependency>
    <Dependency Name="Microsoft.NETCore.App.Runtime.win-x64" Version="3.0.0-rc1-19425-03" CoherentParentDependency="Microsoft.Extensions.Logging">
      <Uri>https://github.com/dotnet/core-setup</Uri>
      <Sha>6ae8b3864351bf40a6d85b2ec18064c915fd8aca</Sha>
    </Dependency>
    <Dependency Name="NETStandard.Library.Ref" Version="2.1.0-rc1-19425-03" CoherentParentDependency="Microsoft.Extensions.Logging">
      <Uri>https://github.com/dotnet/core-setup</Uri>
      <Sha>6ae8b3864351bf40a6d85b2ec18064c915fd8aca</Sha>
=======
    <Dependency Name="Microsoft.DotNet.PlatformAbstractions" Version="5.0.0-alpha1.19418.3" CoherentParentDependency="Microsoft.Extensions.Logging">
      <Uri>https://github.com/dotnet/core-setup</Uri>
      <Sha>8a5f710c474a955ae82ce449fb9185a781782558</Sha>
    </Dependency>
    <Dependency Name="Microsoft.Extensions.Caching.Memory" Version="5.0.0-alpha1.19424.4">
      <Uri>https://github.com/aspnet/Extensions</Uri>
      <Sha>39d5064a04546c9acaa2871c4e07ece93d332dd7</Sha>
    </Dependency>
    <Dependency Name="Microsoft.Extensions.Configuration.EnvironmentVariables" Version="5.0.0-alpha1.19424.4">
      <Uri>https://github.com/aspnet/Extensions</Uri>
      <Sha>39d5064a04546c9acaa2871c4e07ece93d332dd7</Sha>
    </Dependency>
    <Dependency Name="Microsoft.Extensions.Configuration.Json" Version="5.0.0-alpha1.19424.4">
      <Uri>https://github.com/aspnet/Extensions</Uri>
      <Sha>39d5064a04546c9acaa2871c4e07ece93d332dd7</Sha>
    </Dependency>
    <Dependency Name="Microsoft.Extensions.Configuration" Version="5.0.0-alpha1.19424.4">
      <Uri>https://github.com/aspnet/Extensions</Uri>
      <Sha>39d5064a04546c9acaa2871c4e07ece93d332dd7</Sha>
    </Dependency>
    <Dependency Name="Microsoft.Extensions.DependencyInjection" Version="5.0.0-alpha1.19424.4">
      <Uri>https://github.com/aspnet/Extensions</Uri>
      <Sha>39d5064a04546c9acaa2871c4e07ece93d332dd7</Sha>
    </Dependency>
    <Dependency Name="Microsoft.Extensions.DependencyModel" Version="5.0.0-alpha1.19418.3" CoherentParentDependency="Microsoft.Extensions.Logging">
      <Uri>https://github.com/dotnet/core-setup</Uri>
      <Sha>8a5f710c474a955ae82ce449fb9185a781782558</Sha>
    </Dependency>
    <Dependency Name="Microsoft.Extensions.HostFactoryResolver.Sources" Version="5.0.0-alpha1.19424.4">
      <Uri>https://github.com/aspnet/Extensions</Uri>
      <Sha>39d5064a04546c9acaa2871c4e07ece93d332dd7</Sha>
    </Dependency>
    <Dependency Name="Microsoft.Extensions.Logging" Version="5.0.0-alpha1.19424.4">
      <Uri>https://github.com/aspnet/Extensions</Uri>
      <Sha>39d5064a04546c9acaa2871c4e07ece93d332dd7</Sha>
    </Dependency>
    <Dependency Name="Microsoft.NETCore.App.Ref" Version="5.0.0-alpha1.19418.3" CoherentParentDependency="Microsoft.Extensions.Logging">
      <Uri>https://github.com/dotnet/core-setup</Uri>
      <Sha>8a5f710c474a955ae82ce449fb9185a781782558</Sha>
    </Dependency>
    <Dependency Name="Microsoft.NETCore.App.Runtime.win-x64" Version="5.0.0-alpha1.19418.3" CoherentParentDependency="Microsoft.Extensions.Logging">
      <Uri>https://github.com/dotnet/core-setup</Uri>
      <Sha>8a5f710c474a955ae82ce449fb9185a781782558</Sha>
    </Dependency>
    <Dependency Name="NETStandard.Library.Ref" Version="2.1.0-alpha1.19418.3" CoherentParentDependency="Microsoft.Extensions.Logging">
      <Uri>https://github.com/dotnet/core-setup</Uri>
      <Sha>8a5f710c474a955ae82ce449fb9185a781782558</Sha>
>>>>>>> ffe00b74
    </Dependency>
    <Dependency Name="System.Collections.Immutable" Version="1.7.0-alpha1.19409.9" CoherentParentDependency="Microsoft.NETCore.App.Runtime.win-x64">
      <Uri>https://github.com/dotnet/corefx</Uri>
      <Sha>ba8156d2f0d206655caf0713f6bed0265f48f098</Sha>
    </Dependency>
    <Dependency Name="System.ComponentModel.Annotations" Version="5.0.0-alpha1.19409.9" CoherentParentDependency="Microsoft.NETCore.App.Runtime.win-x64">
      <Uri>https://github.com/dotnet/corefx</Uri>
      <Sha>ba8156d2f0d206655caf0713f6bed0265f48f098</Sha>
    </Dependency>
    <Dependency Name="System.Diagnostics.DiagnosticSource" Version="5.0.0-alpha1.19409.9" CoherentParentDependency="Microsoft.NETCore.App.Runtime.win-x64">
      <Uri>https://github.com/dotnet/corefx</Uri>
      <Sha>ba8156d2f0d206655caf0713f6bed0265f48f098</Sha>
    </Dependency>
  </ProductDependencies>
  <ToolsetDependencies>
    <Dependency Name="Microsoft.DotNet.Arcade.Sdk" Version="1.0.0-beta.19425.1">
      <Uri>https://github.com/dotnet/arcade</Uri>
      <Sha>2de3acc671fc624191672a45564f9ef130af5cd4</Sha>
    </Dependency>
    <Dependency Name="Microsoft.Net.Compilers.Toolset" Version="3.4.0-beta1-19420-02" CoherentParentDependency="Microsoft.Extensions.Logging">
      <Uri>https://github.com/dotnet/roslyn</Uri>
      <Sha>e740ac1746ca6f53d19947b1a0fb008e66780684</Sha>
    </Dependency>
  </ToolsetDependencies>
</Dependencies><|MERGE_RESOLUTION|>--- conflicted
+++ resolved
@@ -5,55 +5,6 @@
       <Uri>https://github.com/dotnet/corefx</Uri>
       <Sha>ba8156d2f0d206655caf0713f6bed0265f48f098</Sha>
     </Dependency>
-<<<<<<< HEAD
-    <Dependency Name="Microsoft.DotNet.PlatformAbstractions" Version="3.0.0-rc1-19425-03" CoherentParentDependency="Microsoft.Extensions.Logging">
-      <Uri>https://github.com/dotnet/core-setup</Uri>
-      <Sha>6ae8b3864351bf40a6d85b2ec18064c915fd8aca</Sha>
-    </Dependency>
-    <Dependency Name="Microsoft.Extensions.Caching.Memory" Version="3.0.0-rc1.19426.4">
-      <Uri>https://github.com/aspnet/Extensions</Uri>
-      <Sha>bd504e0a38d84b9ca69489f6bded688a529c9589</Sha>
-    </Dependency>
-    <Dependency Name="Microsoft.Extensions.Configuration.EnvironmentVariables" Version="3.0.0-rc1.19426.4">
-      <Uri>https://github.com/aspnet/Extensions</Uri>
-      <Sha>bd504e0a38d84b9ca69489f6bded688a529c9589</Sha>
-    </Dependency>
-    <Dependency Name="Microsoft.Extensions.Configuration.Json" Version="3.0.0-rc1.19426.4">
-      <Uri>https://github.com/aspnet/Extensions</Uri>
-      <Sha>bd504e0a38d84b9ca69489f6bded688a529c9589</Sha>
-    </Dependency>
-    <Dependency Name="Microsoft.Extensions.Configuration" Version="3.0.0-rc1.19426.4">
-      <Uri>https://github.com/aspnet/Extensions</Uri>
-      <Sha>bd504e0a38d84b9ca69489f6bded688a529c9589</Sha>
-    </Dependency>
-    <Dependency Name="Microsoft.Extensions.DependencyInjection" Version="3.0.0-rc1.19426.4">
-      <Uri>https://github.com/aspnet/Extensions</Uri>
-      <Sha>bd504e0a38d84b9ca69489f6bded688a529c9589</Sha>
-    </Dependency>
-    <Dependency Name="Microsoft.Extensions.DependencyModel" Version="3.0.0-rc1-19425-03" CoherentParentDependency="Microsoft.Extensions.Logging">
-      <Uri>https://github.com/dotnet/core-setup</Uri>
-      <Sha>6ae8b3864351bf40a6d85b2ec18064c915fd8aca</Sha>
-    </Dependency>
-    <Dependency Name="Microsoft.Extensions.HostFactoryResolver.Sources" Version="3.0.0-rc1.19426.4">
-      <Uri>https://github.com/aspnet/Extensions</Uri>
-      <Sha>bd504e0a38d84b9ca69489f6bded688a529c9589</Sha>
-    </Dependency>
-    <Dependency Name="Microsoft.Extensions.Logging" Version="3.0.0-rc1.19426.4">
-      <Uri>https://github.com/aspnet/Extensions</Uri>
-      <Sha>bd504e0a38d84b9ca69489f6bded688a529c9589</Sha>
-    </Dependency>
-    <Dependency Name="Microsoft.NETCore.App.Ref" Version="3.0.0-rc1-19425-03" CoherentParentDependency="Microsoft.Extensions.Logging">
-      <Uri>https://github.com/dotnet/core-setup</Uri>
-      <Sha>6ae8b3864351bf40a6d85b2ec18064c915fd8aca</Sha>
-    </Dependency>
-    <Dependency Name="Microsoft.NETCore.App.Runtime.win-x64" Version="3.0.0-rc1-19425-03" CoherentParentDependency="Microsoft.Extensions.Logging">
-      <Uri>https://github.com/dotnet/core-setup</Uri>
-      <Sha>6ae8b3864351bf40a6d85b2ec18064c915fd8aca</Sha>
-    </Dependency>
-    <Dependency Name="NETStandard.Library.Ref" Version="2.1.0-rc1-19425-03" CoherentParentDependency="Microsoft.Extensions.Logging">
-      <Uri>https://github.com/dotnet/core-setup</Uri>
-      <Sha>6ae8b3864351bf40a6d85b2ec18064c915fd8aca</Sha>
-=======
     <Dependency Name="Microsoft.DotNet.PlatformAbstractions" Version="5.0.0-alpha1.19418.3" CoherentParentDependency="Microsoft.Extensions.Logging">
       <Uri>https://github.com/dotnet/core-setup</Uri>
       <Sha>8a5f710c474a955ae82ce449fb9185a781782558</Sha>
@@ -101,7 +52,6 @@
     <Dependency Name="NETStandard.Library.Ref" Version="2.1.0-alpha1.19418.3" CoherentParentDependency="Microsoft.Extensions.Logging">
       <Uri>https://github.com/dotnet/core-setup</Uri>
       <Sha>8a5f710c474a955ae82ce449fb9185a781782558</Sha>
->>>>>>> ffe00b74
     </Dependency>
     <Dependency Name="System.Collections.Immutable" Version="1.7.0-alpha1.19409.9" CoherentParentDependency="Microsoft.NETCore.App.Runtime.win-x64">
       <Uri>https://github.com/dotnet/corefx</Uri>
